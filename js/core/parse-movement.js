class ParseMovement {

    constructor(sketch, testData) {
        this.sk = sketch;
        this.testData = testData;
        this.parsedFileArray = []; // Each index of array holds a PapaParse results.data array and string/character for name of path
    }

    /**
     * This method is important for binding this to callback
     * @param  {CSV File Array} fileList
     */
    prepFiles(fileList) {
        this.parseFiles(fileList, this.processFiles.bind(this));
    }

    /**
     * Handles async loading of movement files. 
     * NOTE: folder and filename are separated for convenience later in program
     * @param  {String} folder
     * @param  {String} fileNames
     */
    async prepExampleFiles(folder, fileNames) {
        try {
            let fileList = [];
            for (const name of fileNames) {
                const response = await fetch(new Request(folder + name));
                const buffer = await response.arrayBuffer();
                fileList.push(new File([buffer], name, {
                    type: "text/csv",
                }));
            }
            this.parseFiles(fileList, this.processFiles.bind(this)); // parse file after retrieval, maintain correct this context on callback with bind
        } catch (error) {
            alert("Error loading example movement data. Please make sure you have a good internet connection")
            console.log(error);
        }
    }

    /**
     * Parses file and sends for further testing/processing
     * @param  {CSV File Array} fileList
     */
    parseFiles(fileList, callback) {
        for (let fileNum = 0; fileNum < fileList.length; fileNum++) {
            Papa.parse(fileList[fileNum], {
                complete: (results, file) => callback(results, file, fileNum),
                error: (error, file) => {
                    alert("Parsing error with your movement file. Please make sure your file is formatted correctly as a .CSV");
                    console.log(error, file);
                },
                header: true,
                dynamicTyping: true,
            });
        }
    }

    /**
     * Organizes custom tests of parsed file, clearing of existing data and updating both parsedFileArray and program data
     * @param  {Papaparse results Array} results
     * @param  {File} file
     * @param  {Integer} fileNum // used to clear existing movement data for first new file only
     */
    processFiles(results, file, fileNum) {
        console.log("Parsing complete:", results, file);
        if (this.testData.parsedResults(results, this.testData.headersMovement, this.testData.movementRowForType)) {
            if (fileNum === 0) this.clear(); // clear existing movement data for first new file only
<<<<<<< HEAD
            const pathName = this.testData.cleanFileName(file.name);
            this.parsedFileArray.push({
                parsedMovementArray: results.data,
                firstCharOfFileName: pathName
            });
            this.processPointArrays(results.data, pathName);
        } else alert("Error loading movement file. Please make sure your file is a .CSV file formatted with column headers: " + this.testData.headersMovement.toString());
=======
            const pathName = this.testData.cleanPathName(file.name);
            this.updateParsedMovementFileData(results.data, pathName);
            this.updatePointArrays(results.data, pathName);
        } else alert("Error loading movement file. Please make sure your file is a .CSV file formatted with column headers: " + this.testData.headersMovement.toString());
    }

    updateParsedMovementFileData(resultsArray, pathName) {
        this.parsedMovementFileData.push({
            parsedMovementArray: resultsArray,
            firstCharOfFileName: pathName // get name of path, also used to test if associated speaker in conversation file
        });
>>>>>>> fc84f5ba
    }

    processPointArrays(resultsDataArray, pathName) {
        const [movementPointArray, conversationPointArray] = this.createPointArrays(resultsDataArray, this.sk.core.parseConversation.getParsedFileArray());
        this.sk.core.updateMovement(pathName, movementPointArray, conversationPointArray);
    }

    reProcessAllPointArrays() {
        for (const index of this.parsedFileArray) {
            this.processPointArrays(index.parsedMovementArray, index.firstCharOfFileName);
        }
    }

    /**
     * Returns clean arrays of MovementPoint and ConversationPoint objects
     * ConversationPoint attributes draw from MovementPoint with first time value that is larger that time value at current conversation row in table
     * NOTE: conversationCounter is used/updated to efficiently manage joining of movement/conversationPoint attributes
     * TODO: consider how best to implement movement/curTimeLarger tests in the future
     * @param  {PapaParse results.data Array} parsedMovementArray
     * @param  {PapaParse results.data Array} parsedConversationArray
     */
    createPointArrays(parsedMovementArray, parsedConversationArray) {
        let movementPointArray = [];
        let conversationPointArray = [];
        let conversationCounter = 0; // Current row count of conversation file for comparison
        for (let i = 1; i < parsedMovementArray.length; i++) {
            const curRow = parsedMovementArray[i];
            const priorRow = parsedMovementArray[i - 1];
            if (this.testData.movementRowForType(curRow) && this.testData.curTimeIsLarger(curRow, priorRow)) {
                const m = this.createMovementPoint(curRow, movementPointArray);
                movementPointArray.push(m);
                if (conversationCounter < parsedConversationArray.length) { // this test both makes sure conversationArray is loaded and counter is not great than length
                    const curConversationRow = parsedConversationArray[conversationCounter];
                    if (this.testData.conversationRowForType(curConversationRow) && this.testData.movementTimeIsLarger(m.time, curConversationRow)) {
                        conversationPointArray.push(this.createConversationPoint(m, curConversationRow));
                        conversationCounter++;
                    } else if (!this.testData.conversationRowForType(curConversationRow)) conversationCounter++; // make sure to increment counter if bad data to skip row in next iteration of loop
                }
            }
        }
        return [movementPointArray, conversationPointArray];
    }

    /**
     * Represents a location in space and time along a path with other attributes
     */
    createMovementPoint(curRow, movementPointArray) {
        return {
            time: curRow[this.testData.headersMovement[0]],
            xPos: curRow[this.testData.headersMovement[1]],
            yPos: curRow[this.testData.headersMovement[2]],
            isStopped: this.testData.isStopped(curRow, movementPointArray),
            codeArray: this.sk.core.parseCodes.addCodeArray(curRow[this.testData.headersMovement[0]])
        }
    }

    /**
     * Represents a single conversation turn with a location in space and time
     * NOTE: Movement Point attributes are passed to create some attributes for a Conversation Point
     * TODO: consider if time should also equal movementPoint.time in future, allowing conversationPoint to hold a movementPoint object
     */
    createConversationPoint(movementPoint, curConversationRow) {
        return {
            //time: curConversationRow[this.testData.headersConversation[0]],
            time: movementPoint.time,
            xPos: movementPoint.xPos,
            yPos: movementPoint.yPos,
            isStopped: movementPoint.isStopped,
            codeArray: movementPoint.codeArray,
            speaker: this.testData.cleanSpeaker(curConversationRow[this.testData.headersConversation[1]]), // String name of speaker
            talkTurn: curConversationRow[this.testData.headersConversation[2]] // String text of conversation turn
        }
    }

    clear() {
        this.parsedFileArray = [];
        this.sk.core.clearMovement();
    }
}<|MERGE_RESOLUTION|>--- conflicted
+++ resolved
@@ -61,11 +61,10 @@
      * @param  {File} file
      * @param  {Integer} fileNum // used to clear existing movement data for first new file only
      */
-    processFiles(results, file, fileNum) {
+      processFiles(results, file, fileNum) {
         console.log("Parsing complete:", results, file);
         if (this.testData.parsedResults(results, this.testData.headersMovement, this.testData.movementRowForType)) {
             if (fileNum === 0) this.clear(); // clear existing movement data for first new file only
-<<<<<<< HEAD
             const pathName = this.testData.cleanFileName(file.name);
             this.parsedFileArray.push({
                 parsedMovementArray: results.data,
@@ -73,19 +72,6 @@
             });
             this.processPointArrays(results.data, pathName);
         } else alert("Error loading movement file. Please make sure your file is a .CSV file formatted with column headers: " + this.testData.headersMovement.toString());
-=======
-            const pathName = this.testData.cleanPathName(file.name);
-            this.updateParsedMovementFileData(results.data, pathName);
-            this.updatePointArrays(results.data, pathName);
-        } else alert("Error loading movement file. Please make sure your file is a .CSV file formatted with column headers: " + this.testData.headersMovement.toString());
-    }
-
-    updateParsedMovementFileData(resultsArray, pathName) {
-        this.parsedMovementFileData.push({
-            parsedMovementArray: resultsArray,
-            firstCharOfFileName: pathName // get name of path, also used to test if associated speaker in conversation file
-        });
->>>>>>> fc84f5ba
     }
 
     processPointArrays(resultsDataArray, pathName) {
